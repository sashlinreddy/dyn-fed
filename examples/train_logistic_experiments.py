"""Logistic regression example
"""
import os
from datetime import datetime
from pathlib import Path
import itertools
import subprocess

import click

from fault_tolerant_ml.lib.io import file_io

from fault_tolerant_ml.utils import model_utils

def _create_experiments():
    """Create experiments for ftml
    """
    config_dir = 'config/'
    config_path = 'config/template.yml'
    experiments_path = 'config/experiments.yml'
    if 'PROJECT_DIR' in os.environ:
        config_dir = Path(os.environ["PROJECT_DIR"])/'config'
        config_path = Path(os.environ['PROJECT_DIR'])/config_path
        experiments_path = Path(os.environ['PROJECT_DIR'])/'config/experiments.yml'

    # Load all hyperparameters
    experiments_cfg = file_io.load_model_config(experiments_path)

    # Generate permutations
    keys, values = zip(*experiments_cfg.items())
    experiments = [dict(zip(keys, v)) for v in itertools.product(*values)]

    folder_name = Path(datetime.now().strftime("%Y%m%d-%H%M"))
    folder_path = config_dir/folder_name
    folder_path.mkdir(exist_ok=True)

    counter = 0
    # Write all config to folder
    for i, experiment in enumerate(experiments):
        rendered_config = model_utils.render_template(
            config_dir,
            'template.yml',
            n_iterations=experiment.get('n_iterations', 100),
            comm_mode=experiment.get('mode', 0),
            interval=experiment.get('interval', 1),
            agg_mode=experiment.get('aggregate_mode', 0),
<<<<<<< HEAD
            data_dir=f"\"{experiment.get('shared_folder', 'data/mnist/')}\"",
=======
            data_dir=f"\"{experiment.get('shared_folder')}\"",
>>>>>>> b6a9c60e
            noniid=experiment.get('noniid', 0),
            unbalanced=experiment.get('unbalanced', 0)
        )
        counter = i + 1
        with open(f'{folder_path}/config-{i+1}.yml', 'w') as f:
            f.write(rendered_config)

    print(f"Written {counter} experiments to config/{folder_name} folder")

    return folder_name

@click.command()
def run():
    """Controller function which creates the master and starts off the training

    Args:
        n_workers (int): No. of workers to be used for the session
        verbose (int): The logger level as an integer. See more in the logging
            file for different options
    """
    # Load in config to setup model
    folder_name = _create_experiments()
    folder_name = 'config'/folder_name
    n_workers = [8, 32, 64, 128]

    # for file in os.listdir(folder_name):
    #     print(file)
    #     for n_worker in n_workers:
    #         subprocess.run([
    #             'sbatch',
    #             '-n',
    #             str(n_worker),
    #             '/home-mscluster/sreddy/fault-tolerant-ml/scripts/slurm_launch.sh',
    #             '-v',
    #             'DEBUG',
    #             '-m',
    #             'LOG2',
    #             '-c',
    #             str(folder_name)
    #         ])

if __name__ == "__main__":
    run() # pylint: disable=no-value-for-parameter<|MERGE_RESOLUTION|>--- conflicted
+++ resolved
@@ -44,11 +44,7 @@
             comm_mode=experiment.get('mode', 0),
             interval=experiment.get('interval', 1),
             agg_mode=experiment.get('aggregate_mode', 0),
-<<<<<<< HEAD
             data_dir=f"\"{experiment.get('shared_folder', 'data/mnist/')}\"",
-=======
-            data_dir=f"\"{experiment.get('shared_folder')}\"",
->>>>>>> b6a9c60e
             noniid=experiment.get('noniid', 0),
             unbalanced=experiment.get('unbalanced', 0)
         )
